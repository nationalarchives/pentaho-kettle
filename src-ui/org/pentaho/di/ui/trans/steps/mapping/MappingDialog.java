--- conflicted
+++ resolved
@@ -1,12 +1,12 @@
-/* Copyright (c) 2007 Pentaho Corporation.  All rights reserved. 
- * This software was developed by Pentaho Corporation and is provided under the terms 
- * of the GNU Lesser General Public License, Version 2.1. You may not use 
- * this file except in compliance with the license. If you need a copy of the license, 
- * please go to http://www.gnu.org/licenses/lgpl-2.1.txt. The Original Code is Pentaho 
- * Data Integration.  The Initial Developer is Pentaho Corporation.
- *
- * Software distributed under the GNU Lesser Public License is distributed on an "AS IS" 
- * basis, WITHOUT WARRANTY OF ANY KIND, either express or  implied. Please refer to 
+/* Copyright (c) 2007 Pentaho Corporation.  All rights reserved. 
+ * This software was developed by Pentaho Corporation and is provided under the terms 
+ * of the GNU Lesser General Public License, Version 2.1. You may not use 
+ * this file except in compliance with the license. If you need a copy of the license, 
+ * please go to http://www.gnu.org/licenses/lgpl-2.1.txt. The Original Code is Pentaho 
+ * Data Integration.  The Initial Developer is Pentaho Corporation.
+ *
+ * Software distributed under the GNU Lesser Public License is distributed on an "AS IS" 
+ * basis, WITHOUT WARRANTY OF ANY KIND, either express or  implied. Please refer to 
  * the license for the specific language governing your rights and limitations.*/
 
 /*
@@ -16,100 +16,100 @@
 
 package org.pentaho.di.ui.trans.steps.mapping;
 
-import java.io.IOException;
-import java.util.ArrayList;
-import java.util.List;
-
-import org.apache.commons.vfs.FileObject;
-import org.eclipse.swt.SWT;
-import org.eclipse.swt.custom.CTabFolder;
-import org.eclipse.swt.custom.CTabFolder2Adapter;
-import org.eclipse.swt.custom.CTabFolderEvent;
-import org.eclipse.swt.custom.CTabItem;
-import org.eclipse.swt.events.FocusAdapter;
-import org.eclipse.swt.events.FocusEvent;
-import org.eclipse.swt.events.ModifyEvent;
-import org.eclipse.swt.events.ModifyListener;
-import org.eclipse.swt.events.SelectionAdapter;
-import org.eclipse.swt.events.SelectionEvent;
-import org.eclipse.swt.events.ShellAdapter;
-import org.eclipse.swt.events.ShellEvent;
-import org.eclipse.swt.layout.FormAttachment;
-import org.eclipse.swt.layout.FormData;
-import org.eclipse.swt.layout.FormLayout;
-import org.eclipse.swt.widgets.Button;
-import org.eclipse.swt.widgets.Composite;
-import org.eclipse.swt.widgets.Display;
-import org.eclipse.swt.widgets.Event;
-import org.eclipse.swt.widgets.Group;
-import org.eclipse.swt.widgets.Label;
-import org.eclipse.swt.widgets.Listener;
-import org.eclipse.swt.widgets.MessageBox;
-import org.eclipse.swt.widgets.Shell;
-import org.eclipse.swt.widgets.TableItem;
-import org.eclipse.swt.widgets.Text;
-import org.pentaho.di.core.Const;
-import org.pentaho.di.core.ObjectLocationSpecificationMethod;
-import org.pentaho.di.core.Props;
-import org.pentaho.di.core.SourceToTargetMapping;
-import org.pentaho.di.core.exception.KettleException;
-import org.pentaho.di.core.gui.SpoonFactory;
-import org.pentaho.di.core.gui.SpoonInterface;
-import org.pentaho.di.core.row.RowMetaInterface;
-import org.pentaho.di.core.vfs.KettleVFS;
-import org.pentaho.di.i18n.BaseMessages;
-import org.pentaho.di.repository.ObjectId;
-import org.pentaho.di.repository.RepositoryDirectoryInterface;
-import org.pentaho.di.repository.RepositoryElementMetaInterface;
-import org.pentaho.di.repository.RepositoryObject;
-import org.pentaho.di.repository.RepositoryObjectType;
-import org.pentaho.di.trans.TransMeta;
-import org.pentaho.di.trans.step.BaseStepMeta;
-import org.pentaho.di.trans.step.StepDialogInterface;
-import org.pentaho.di.trans.step.StepMeta;
-import org.pentaho.di.trans.steps.mapping.MappingIODefinition;
-import org.pentaho.di.trans.steps.mapping.MappingMeta;
-import org.pentaho.di.trans.steps.mapping.MappingParameters;
-import org.pentaho.di.trans.steps.mapping.MappingValueRename;
-import org.pentaho.di.ui.core.dialog.EnterMappingDialog;
-import org.pentaho.di.ui.core.dialog.EnterSelectionDialog;
-import org.pentaho.di.ui.core.dialog.ErrorDialog;
-import org.pentaho.di.ui.core.gui.GUIResource;
-import org.pentaho.di.ui.core.widget.ColumnInfo;
-import org.pentaho.di.ui.core.widget.TableView;
-import org.pentaho.di.ui.core.widget.TextVar;
-import org.pentaho.di.ui.repository.dialog.SelectObjectDialog;
-import org.pentaho.di.ui.spoon.Spoon;
-import org.pentaho.di.ui.trans.step.BaseStepDialog;
-import org.pentaho.vfs.ui.VfsFileChooserDialog;
+import java.io.IOException;
+import java.util.ArrayList;
+import java.util.List;
+
+import org.apache.commons.vfs.FileObject;
+import org.eclipse.swt.SWT;
+import org.eclipse.swt.custom.CTabFolder;
+import org.eclipse.swt.custom.CTabFolder2Adapter;
+import org.eclipse.swt.custom.CTabFolderEvent;
+import org.eclipse.swt.custom.CTabItem;
+import org.eclipse.swt.events.FocusAdapter;
+import org.eclipse.swt.events.FocusEvent;
+import org.eclipse.swt.events.ModifyEvent;
+import org.eclipse.swt.events.ModifyListener;
+import org.eclipse.swt.events.SelectionAdapter;
+import org.eclipse.swt.events.SelectionEvent;
+import org.eclipse.swt.events.ShellAdapter;
+import org.eclipse.swt.events.ShellEvent;
+import org.eclipse.swt.layout.FormAttachment;
+import org.eclipse.swt.layout.FormData;
+import org.eclipse.swt.layout.FormLayout;
+import org.eclipse.swt.widgets.Button;
+import org.eclipse.swt.widgets.Composite;
+import org.eclipse.swt.widgets.Display;
+import org.eclipse.swt.widgets.Event;
+import org.eclipse.swt.widgets.Group;
+import org.eclipse.swt.widgets.Label;
+import org.eclipse.swt.widgets.Listener;
+import org.eclipse.swt.widgets.MessageBox;
+import org.eclipse.swt.widgets.Shell;
+import org.eclipse.swt.widgets.TableItem;
+import org.eclipse.swt.widgets.Text;
+import org.pentaho.di.core.Const;
+import org.pentaho.di.core.ObjectLocationSpecificationMethod;
+import org.pentaho.di.core.Props;
+import org.pentaho.di.core.SourceToTargetMapping;
+import org.pentaho.di.core.exception.KettleException;
+import org.pentaho.di.core.gui.SpoonFactory;
+import org.pentaho.di.core.gui.SpoonInterface;
+import org.pentaho.di.core.row.RowMetaInterface;
+import org.pentaho.di.core.vfs.KettleVFS;
+import org.pentaho.di.i18n.BaseMessages;
+import org.pentaho.di.repository.ObjectId;
+import org.pentaho.di.repository.RepositoryDirectoryInterface;
+import org.pentaho.di.repository.RepositoryElementMetaInterface;
+import org.pentaho.di.repository.RepositoryObject;
+import org.pentaho.di.repository.RepositoryObjectType;
+import org.pentaho.di.trans.TransMeta;
+import org.pentaho.di.trans.step.BaseStepMeta;
+import org.pentaho.di.trans.step.StepDialogInterface;
+import org.pentaho.di.trans.step.StepMeta;
+import org.pentaho.di.trans.steps.mapping.MappingIODefinition;
+import org.pentaho.di.trans.steps.mapping.MappingMeta;
+import org.pentaho.di.trans.steps.mapping.MappingParameters;
+import org.pentaho.di.trans.steps.mapping.MappingValueRename;
+import org.pentaho.di.ui.core.dialog.EnterMappingDialog;
+import org.pentaho.di.ui.core.dialog.EnterSelectionDialog;
+import org.pentaho.di.ui.core.dialog.ErrorDialog;
+import org.pentaho.di.ui.core.gui.GUIResource;
+import org.pentaho.di.ui.core.widget.ColumnInfo;
+import org.pentaho.di.ui.core.widget.TableView;
+import org.pentaho.di.ui.core.widget.TextVar;
+import org.pentaho.di.ui.repository.dialog.SelectObjectDialog;
+import org.pentaho.di.ui.spoon.Spoon;
+import org.pentaho.di.ui.trans.step.BaseStepDialog;
+import org.pentaho.vfs.ui.VfsFileChooserDialog;
 
 public class MappingDialog extends BaseStepDialog implements StepDialogInterface
-{
-	private static Class<?> PKG = MappingMeta.class; // for i18n purposes, needed by Translator2!!   $NON-NLS-1$
+{
+	private static Class<?> PKG = MappingMeta.class; // for i18n purposes, needed by Translator2!!   $NON-NLS-1$
 
 	private MappingMeta mappingMeta;
 
 	private Group gTransGroup;
 
-  // File
+  // File
   //
-  private Button                            radioFilename;
-  private Button                            wbbFilename;
-  private TextVar                           wFilename;
-
-	// Repository by name
+  private Button                            radioFilename;
+  private Button                            wbbFilename;
+  private TextVar                           wFilename;
+
+	// Repository by name
 	//
-  private Button                            radioByName;
-  private TextVar                           wTransname, wDirectory;
-  private Button                            wbTrans;
-
-	// Repository by reference
-	//
-  private Button                            radioByReference;
-  private Button                            wbByReference;
-  private TextVar                           wByReference;
-	
-  // Edit the mapping transformation in Spoon
+  private Button                            radioByName;
+  private TextVar                           wTransname, wDirectory;
+  private Button                            wbTrans;
+
+	// Repository by reference
+	//
+  private Button                            radioByReference;
+  private Button                            wbByReference;
+  private TextVar                           wByReference;
+	
+  // Edit the mapping transformation in Spoon
   //
 	private Button wEditTrans;
 
@@ -134,9 +134,9 @@
 	private Button wAddInput;
 
 	private Button wAddOutput;
-
-  private ObjectId         referenceObjectId;
-  private ObjectLocationSpecificationMethod specificationMethod;
+
+  private ObjectId         referenceObjectId;
+  private ObjectLocationSpecificationMethod specificationMethod;
 
 	private interface ApplyChanges
 	{
@@ -147,13 +147,13 @@
 	{
 		private TableView wMappingParameters;
 
-		private MappingParameters parameters;
-
+		private MappingParameters parameters;
+
 		private Button wInheritAll;
 
 		public MappingParametersTab(TableView wMappingParameters, Button wInheritAll, MappingParameters parameters)
 		{
-			this.wMappingParameters = wMappingParameters;
+			this.wMappingParameters = wMappingParameters;
 			this.wInheritAll = wInheritAll;
 			this.parameters = parameters;
 		}
@@ -171,7 +171,7 @@
 				TableItem item = wMappingParameters.getNonEmpty(i);
 				parameters.getVariable()[i] = item.getText(1);
 				parameters.getInputField()[i] = item.getText(2);
-			}
+			}
 			parameters.setInheritingAllVariables(wInheritAll.getSelection());
 		}
 	}
@@ -298,7 +298,7 @@
 		fdStepname.left = new FormAttachment(middle, 0);
 		fdStepname.top = new FormAttachment(0, margin);
 		fdStepname.right = new FormAttachment(100, 0);
-		wStepname.setLayoutData(fdStepname);
+		wStepname.setLayoutData(fdStepname);
 	
 		// Show a group with 2 main options: a transformation in the repository
 		// or on file
@@ -331,12 +331,12 @@
 		fdFileRadio.right = new FormAttachment(100, 0);
 		fdFileRadio.top = new FormAttachment(0, 0);
 		radioFilename.setLayoutData(fdFileRadio);
-    radioFilename.addSelectionListener(new SelectionAdapter() {
-      public void widgetSelected(SelectionEvent e) {
-        specificationMethod=ObjectLocationSpecificationMethod.FILENAME;
-        setRadioButtons();
-      }
-    });
+    radioFilename.addSelectionListener(new SelectionAdapter() {
+      public void widgetSelected(SelectionEvent e) {
+        specificationMethod=ObjectLocationSpecificationMethod.FILENAME;
+        setRadioButtons();
+      }
+    });
 
 		wbbFilename = new Button(gTransGroup, SWT.PUSH | SWT.CENTER); // Browse
 		props.setLook(wbbFilename);
@@ -362,8 +362,8 @@
 		wFilename.setLayoutData(fdFilename);
 		wFilename.addModifyListener(new ModifyListener() { public void modifyText(ModifyEvent e)
 			{
-        specificationMethod=ObjectLocationSpecificationMethod.FILENAME;
-        setRadioButtons();			
+        specificationMethod=ObjectLocationSpecificationMethod.FILENAME;
+        setRadioButtons();			
       }
 		});
 
@@ -379,11 +379,11 @@
 		fdRepRadio.right = new FormAttachment(100, 0);
 		fdRepRadio.top = new FormAttachment(wbbFilename, 2 * margin);
 		radioByName.setLayoutData(fdRepRadio);
-    radioByName.addSelectionListener(new SelectionAdapter() {
-      public void widgetSelected(SelectionEvent e) {
-        specificationMethod=ObjectLocationSpecificationMethod.REPOSITORY_BY_NAME;
-        setRadioButtons();
-      }
+    radioByName.addSelectionListener(new SelectionAdapter() {
+      public void widgetSelected(SelectionEvent e) {
+        specificationMethod=ObjectLocationSpecificationMethod.REPOSITORY_BY_NAME;
+        setRadioButtons();
+      }
     });
 		wbTrans = new Button(gTransGroup, SWT.PUSH | SWT.CENTER); // Browse
 		props.setLook(wbTrans);
@@ -407,11 +407,11 @@
 		fdTransDir.right = new FormAttachment(wbTrans, -margin);
 		fdTransDir.top = new FormAttachment(wbTrans, 0, SWT.CENTER);
 		wDirectory.setLayoutData(fdTransDir);
-    wDirectory.addModifyListener(new ModifyListener() { public void modifyText(ModifyEvent e) {
-        specificationMethod=ObjectLocationSpecificationMethod.REPOSITORY_BY_NAME;
-        setRadioButtons();      
-      }
-    });
+    wDirectory.addModifyListener(new ModifyListener() { public void modifyText(ModifyEvent e) {
+        specificationMethod=ObjectLocationSpecificationMethod.REPOSITORY_BY_NAME;
+        setRadioButtons();      
+      }
+    });
 
 		wTransname = new TextVar(transMeta, gTransGroup, SWT.SINGLE | SWT.LEFT | SWT.BORDER);
 		props.setLook(wTransname);
@@ -421,58 +421,58 @@
 		fdTransName.right = new FormAttachment(wDirectory, -margin);
 		fdTransName.top = new FormAttachment(wbTrans, 0, SWT.CENTER);
 		wTransname.setLayoutData(fdTransName);
-		wTransname.addModifyListener(new ModifyListener() { public void modifyText(ModifyEvent e) {
-        specificationMethod=ObjectLocationSpecificationMethod.REPOSITORY_BY_NAME;
-        setRadioButtons();      
-      }
-    });
-		
-    // Radio button: The mapping is in the repository
-    // 
-    radioByReference = new Button(gTransGroup, SWT.RADIO);
-    props.setLook(radioByReference);
-    radioByReference.setSelection(false);
-    radioByReference.setText(BaseMessages.getString(PKG, "MappingDialog.RadioRepByReference.Label")); //$NON-NLS-1$
-    radioByReference.setToolTipText(BaseMessages.getString(PKG, "MappingDialog.RadioRepByReference.Tooltip", Const.CR)); //$NON-NLS-1$ //$NON-NLS-2$
-    FormData fdRadioByReference = new FormData();
-    fdRadioByReference.left = new FormAttachment(0, 0);
-    fdRadioByReference.right = new FormAttachment(100, 0);
-    fdRadioByReference.top = new FormAttachment(wTransname, 2 * margin);
-    radioByReference.setLayoutData(fdRadioByReference);
-    radioByReference.addSelectionListener(new SelectionAdapter() {
-      public void widgetSelected(SelectionEvent e) {
-        specificationMethod=ObjectLocationSpecificationMethod.REPOSITORY_BY_REFERENCE;
-        setRadioButtons();
-      }
-    });
-
-    wbByReference = new Button(gTransGroup, SWT.PUSH | SWT.CENTER);
-    props.setLook(wbByReference);
-    wbByReference.setImage(GUIResource.getInstance().getImageTransGraph());
-    wbByReference.setToolTipText(BaseMessages.getString(PKG, "MappingDialog.SelectTrans.Tooltip"));
-    FormData fdbByReference = new FormData();
-    fdbByReference.top = new FormAttachment(radioByReference, margin);
-    fdbByReference.right = new FormAttachment(100, 0);
-    wbByReference.setLayoutData(fdbByReference);
-    wbByReference.addSelectionListener(new SelectionAdapter() {
-      public void widgetSelected(SelectionEvent e) {
-        selectTransformationByReference();
-      }
-    });
-
-    wByReference = new TextVar(transMeta, gTransGroup, SWT.SINGLE | SWT.LEFT | SWT.BORDER | SWT.READ_ONLY);
-    props.setLook(wByReference);
-    wByReference.addModifyListener(lsMod);
-    FormData fdByReference = new FormData();
-    fdByReference.top = new FormAttachment(radioByReference, margin);
-    fdByReference.left = new FormAttachment(0, 25);
-    fdByReference.right = new FormAttachment(wbByReference, -margin);
-    wByReference.setLayoutData(fdByReference);
-    wByReference.addModifyListener(new ModifyListener() { public void modifyText(ModifyEvent e) {
-        specificationMethod=ObjectLocationSpecificationMethod.REPOSITORY_BY_REFERENCE;
-        setRadioButtons();      
-      }
-    });
+		wTransname.addModifyListener(new ModifyListener() { public void modifyText(ModifyEvent e) {
+        specificationMethod=ObjectLocationSpecificationMethod.REPOSITORY_BY_NAME;
+        setRadioButtons();      
+      }
+    });
+		
+    // Radio button: The mapping is in the repository
+    // 
+    radioByReference = new Button(gTransGroup, SWT.RADIO);
+    props.setLook(radioByReference);
+    radioByReference.setSelection(false);
+    radioByReference.setText(BaseMessages.getString(PKG, "MappingDialog.RadioRepByReference.Label")); //$NON-NLS-1$
+    radioByReference.setToolTipText(BaseMessages.getString(PKG, "MappingDialog.RadioRepByReference.Tooltip", Const.CR)); //$NON-NLS-1$ //$NON-NLS-2$
+    FormData fdRadioByReference = new FormData();
+    fdRadioByReference.left = new FormAttachment(0, 0);
+    fdRadioByReference.right = new FormAttachment(100, 0);
+    fdRadioByReference.top = new FormAttachment(wTransname, 2 * margin);
+    radioByReference.setLayoutData(fdRadioByReference);
+    radioByReference.addSelectionListener(new SelectionAdapter() {
+      public void widgetSelected(SelectionEvent e) {
+        specificationMethod=ObjectLocationSpecificationMethod.REPOSITORY_BY_REFERENCE;
+        setRadioButtons();
+      }
+    });
+
+    wbByReference = new Button(gTransGroup, SWT.PUSH | SWT.CENTER);
+    props.setLook(wbByReference);
+    wbByReference.setImage(GUIResource.getInstance().getImageTransGraph());
+    wbByReference.setToolTipText(BaseMessages.getString(PKG, "MappingDialog.SelectTrans.Tooltip"));
+    FormData fdbByReference = new FormData();
+    fdbByReference.top = new FormAttachment(radioByReference, margin);
+    fdbByReference.right = new FormAttachment(100, 0);
+    wbByReference.setLayoutData(fdbByReference);
+    wbByReference.addSelectionListener(new SelectionAdapter() {
+      public void widgetSelected(SelectionEvent e) {
+        selectTransformationByReference();
+      }
+    });
+
+    wByReference = new TextVar(transMeta, gTransGroup, SWT.SINGLE | SWT.LEFT | SWT.BORDER | SWT.READ_ONLY);
+    props.setLook(wByReference);
+    wByReference.addModifyListener(lsMod);
+    FormData fdByReference = new FormData();
+    fdByReference.top = new FormAttachment(radioByReference, margin);
+    fdByReference.left = new FormAttachment(0, 25);
+    fdByReference.right = new FormAttachment(wbByReference, -margin);
+    wByReference.setLayoutData(fdByReference);
+    wByReference.addModifyListener(new ModifyListener() { public void modifyText(ModifyEvent e) {
+        specificationMethod=ObjectLocationSpecificationMethod.REPOSITORY_BY_REFERENCE;
+        setRadioButtons();      
+      }
+    });
 		
 		wEditTrans = new Button(gTransGroup, SWT.PUSH | SWT.CENTER); // Browse
 		props.setLook(wEditTrans);
@@ -592,9 +592,9 @@
 			}
 		};
 
-		wStepname.addSelectionListener(lsDef);
+		wStepname.addSelectionListener(lsDef);
 		wFilename.addSelectionListener(lsDef);
-		wTransname.addSelectionListener(lsDef);
+		wTransname.addSelectionListener(lsDef);
 
 		// Detect X or ALT-F4 or something that kills this window...
 		shell.addShellListener(new ShellAdapter()
@@ -621,20 +621,20 @@
 		return stepname;
 	}
 
-  protected void selectTransformationByReference() {
-    if (repository != null) {
-      SelectObjectDialog sod = new SelectObjectDialog(shell, repository, true, false);
-      sod.open();
-      RepositoryElementMetaInterface repositoryObject = sod.getRepositoryObject();
-      if (repositoryObject != null) {
-        specificationMethod=ObjectLocationSpecificationMethod.REPOSITORY_BY_REFERENCE;
-        getByReferenceData(repositoryObject);
-        referenceObjectId = repositoryObject.getObjectId();
-        setRadioButtons();
-      }
-    }
-  }
-
+  protected void selectTransformationByReference() {
+    if (repository != null) {
+      SelectObjectDialog sod = new SelectObjectDialog(shell, repository, true, false);
+      sod.open();
+      RepositoryElementMetaInterface repositoryObject = sod.getRepositoryObject();
+      if (repositoryObject != null) {
+        specificationMethod=ObjectLocationSpecificationMethod.REPOSITORY_BY_REFERENCE;
+        getByReferenceData(repositoryObject);
+        referenceObjectId = repositoryObject.getObjectId();
+        setRadioButtons();
+      }
+    }
+  }
+
   private void selectRepositoryTrans()
 	{
 		try
@@ -667,40 +667,40 @@
 		mappingTransMeta.clearChanged();
 	}
 
-  private void selectFileTrans() {
-    String curFile = wFilename.getText();
-    FileObject root = null;
-
-    try {
-      root = KettleVFS.getFileObject(curFile != null ? curFile : Const.USER_HOME_DIRECTORY);
-
-      VfsFileChooserDialog vfsFileChooser = Spoon.getInstance().getVfsFileChooserDialog(root.getParent(), root);
-      FileObject file = vfsFileChooser.open(shell, null, Const.STRING_TRANS_FILTER_EXT, Const.getTransformationFilterNames(), VfsFileChooserDialog.VFS_DIALOG_OPEN_FILE);
-      if (file == null) {
-        return;
-      }
-      String fname = null;
-
-      fname = file.getURL().getFile();
-
-      if (fname != null) {
-
-        loadFileTrans(fname);
-        wFilename.setText(mappingTransMeta.getFilename());
-        wTransname.setText(Const.NVL(mappingTransMeta.getName(), ""));
-        wDirectory.setText("");
-        specificationMethod = ObjectLocationSpecificationMethod.FILENAME;
-        setRadioButtons();
-      }
-    } catch (IOException e) {
-      new ErrorDialog(shell, 
-          BaseMessages.getString(PKG, "MappingDialog.ErrorLoadingTransformation.DialogTitle"), 
-          BaseMessages.getString(PKG, "MappingDialog.ErrorLoadingTransformation.DialogMessage"), e); //$NON-NLS-1$ //$NON-NLS-2$
-    } catch (KettleException e) {
-      new ErrorDialog(shell, 
-          BaseMessages.getString(PKG, "MappingDialog.ErrorLoadingTransformation.DialogTitle"), 
-          BaseMessages.getString(PKG, "MappingDialog.ErrorLoadingTransformation.DialogMessage"), e); //$NON-NLS-1$ //$NON-NLS-2$
-    }
+  private void selectFileTrans() {
+    String curFile = wFilename.getText();
+    FileObject root = null;
+
+    try {
+      root = KettleVFS.getFileObject(curFile != null ? curFile : Const.USER_HOME_DIRECTORY);
+
+      VfsFileChooserDialog vfsFileChooser = Spoon.getInstance().getVfsFileChooserDialog(root.getParent(), root);
+      FileObject file = vfsFileChooser.open(shell, null, Const.STRING_TRANS_FILTER_EXT, Const.getTransformationFilterNames(), VfsFileChooserDialog.VFS_DIALOG_OPEN_FILE);
+      if (file == null) {
+        return;
+      }
+      String fname = null;
+
+      fname = file.getURL().getFile();
+
+      if (fname != null) {
+
+        loadFileTrans(fname);
+        wFilename.setText(mappingTransMeta.getFilename());
+        wTransname.setText(Const.NVL(mappingTransMeta.getName(), ""));
+        wDirectory.setText("");
+        specificationMethod = ObjectLocationSpecificationMethod.FILENAME;
+        setRadioButtons();
+      }
+    } catch (IOException e) {
+      new ErrorDialog(shell, 
+          BaseMessages.getString(PKG, "MappingDialog.ErrorLoadingTransformation.DialogTitle"), 
+          BaseMessages.getString(PKG, "MappingDialog.ErrorLoadingTransformation.DialogMessage"), e); //$NON-NLS-1$ //$NON-NLS-2$
+    } catch (KettleException e) {
+      new ErrorDialog(shell, 
+          BaseMessages.getString(PKG, "MappingDialog.ErrorLoadingTransformation.DialogTitle"), 
+          BaseMessages.getString(PKG, "MappingDialog.ErrorLoadingTransformation.DialogMessage"), e); //$NON-NLS-1$ //$NON-NLS-2$
+    }
   }
 
 	private void loadFileTrans(String fname) throws KettleException
@@ -719,7 +719,7 @@
 		{
 			loadTransformation();
 
-			// If we're still here, mappingTransMeta is valid.
+			// If we're still here, mappingTransMeta is valid.
 			//
 			SpoonInterface spoon = SpoonFactory.getInstance();
 			if (spoon != null) {
@@ -733,60 +733,60 @@
 	}
 
 	private void loadTransformation() throws KettleException
-	{
-	  switch(specificationMethod) {
-	  case FILENAME:
-      loadFileTrans(wFilename.getText());
-      break;
-	  case REPOSITORY_BY_NAME:
-	    String realDirectory = transMeta.environmentSubstitute(wDirectory.getText());
-	    String realTransname = transMeta.environmentSubstitute(wTransname.getText());
-	    
-	    if (Const.isEmpty(realDirectory) || Const.isEmpty(realTransname)) {
-	       throw new KettleException(BaseMessages.getString(PKG, "MappingDialog.Exception.NoValidMappingDetailsFound"));
-	    }
-      RepositoryDirectoryInterface repdir = repository.loadRepositoryDirectoryTree().findDirectory(realDirectory);
-      if (repdir == null)
-      {
-        throw new KettleException(BaseMessages.getString(PKG, "MappingDialog.Exception.UnableToFindRepositoryDirectory)"));
-      }
-      loadRepositoryTrans(realTransname, repdir);
-      break;
-	  case REPOSITORY_BY_REFERENCE:
-      mappingTransMeta = repository.loadTransformation(referenceObjectId, null); // load the last version
-      mappingTransMeta.clearChanged();
-      break;
+	{
+	  switch(specificationMethod) {
+	  case FILENAME:
+      loadFileTrans(wFilename.getText());
+      break;
+	  case REPOSITORY_BY_NAME:
+	    String realDirectory = transMeta.environmentSubstitute(wDirectory.getText());
+	    String realTransname = transMeta.environmentSubstitute(wTransname.getText());
+	    
+	    if (Const.isEmpty(realDirectory) || Const.isEmpty(realTransname)) {
+	       throw new KettleException(BaseMessages.getString(PKG, "MappingDialog.Exception.NoValidMappingDetailsFound"));
+	    }
+      RepositoryDirectoryInterface repdir = repository.loadRepositoryDirectoryTree().findDirectory(realDirectory);
+      if (repdir == null)
+      {
+        throw new KettleException(BaseMessages.getString(PKG, "MappingDialog.Exception.UnableToFindRepositoryDirectory)"));
+      }
+      loadRepositoryTrans(realTransname, repdir);
+      break;
+	  case REPOSITORY_BY_REFERENCE:
+      mappingTransMeta = repository.loadTransformation(referenceObjectId, null); // load the last version
+      mappingTransMeta.clearChanged();
+      break;
 	  }
-	}
-	
-  public void setActive() {
-    radioByName.setEnabled(repository != null);
-    radioByReference.setEnabled(repository != null);
-    wFilename.setEnabled(radioFilename.getSelection());
-    wbbFilename.setEnabled(radioFilename.getSelection());
-    wTransname.setEnabled(repository != null && radioByName.getSelection());
-    
-    wDirectory.setEnabled(repository != null && radioByName.getSelection());
-    
-    wbTrans.setEnabled(repository != null && radioByName.getSelection());
-
-    wByReference.setEnabled(repository != null && radioByReference.getSelection());
-    wbByReference.setEnabled(repository != null && radioByReference.getSelection());
-  }
-  
-  protected void setRadioButtons() {
-    radioFilename.setSelection(specificationMethod==ObjectLocationSpecificationMethod.FILENAME);
-    radioByName.setSelection(specificationMethod==ObjectLocationSpecificationMethod.REPOSITORY_BY_NAME);
-    radioByReference.setSelection(specificationMethod==ObjectLocationSpecificationMethod.REPOSITORY_BY_REFERENCE);
-    setActive();
-  }
-
-  private void getByReferenceData(RepositoryElementMetaInterface transInf) {
-    String path = transInf.getRepositoryDirectory().getPath();
-    if (!path.endsWith("/"))
-      path += "/";
-    path += transInf.getName();
-    wByReference.setText(path);
+	}
+	
+  public void setActive() {
+    radioByName.setEnabled(repository != null);
+    radioByReference.setEnabled(repository != null);
+    wFilename.setEnabled(radioFilename.getSelection());
+    wbbFilename.setEnabled(radioFilename.getSelection());
+    wTransname.setEnabled(repository != null && radioByName.getSelection());
+    
+    wDirectory.setEnabled(repository != null && radioByName.getSelection());
+    
+    wbTrans.setEnabled(repository != null && radioByName.getSelection());
+
+    wByReference.setEnabled(repository != null && radioByReference.getSelection());
+    wbByReference.setEnabled(repository != null && radioByReference.getSelection());
+  }
+  
+  protected void setRadioButtons() {
+    radioFilename.setSelection(specificationMethod==ObjectLocationSpecificationMethod.FILENAME);
+    radioByName.setSelection(specificationMethod==ObjectLocationSpecificationMethod.REPOSITORY_BY_NAME);
+    radioByReference.setSelection(specificationMethod==ObjectLocationSpecificationMethod.REPOSITORY_BY_REFERENCE);
+    setActive();
+  }
+
+  private void getByReferenceData(RepositoryElementMetaInterface transInf) {
+    String path = transInf.getRepositoryDirectory().getPath();
+    if (!path.endsWith("/"))
+      path += "/";
+    path += transInf.getName();
+    wByReference.setText(path);
   }
 
 	/**
@@ -796,31 +796,31 @@
 	{
 		wStepname.selectAll();
 
-    specificationMethod=mappingMeta.getSpecificationMethod();
-    switch(specificationMethod) {
-    case FILENAME: 
-      wFilename.setText(Const.NVL(mappingMeta.getFileName(), "")); 
-      break;
-    case REPOSITORY_BY_NAME:
-      wDirectory.setText(Const.NVL(mappingMeta.getDirectoryPath(), ""));
-      wTransname.setText(Const.NVL(mappingMeta.getTransName(), ""));
-      break;
-    case REPOSITORY_BY_REFERENCE:
-      referenceObjectId = mappingMeta.getTransObjectId();
-      wByReference.setText("");
-      try {
-        RepositoryObject transInf = repository.getObjectInformation(mappingMeta.getTransObjectId(), RepositoryObjectType.TRANSFORMATION);
-        if (transInf != null) {
-          getByReferenceData(transInf);
-        }
-      } catch (KettleException e) {
-        new ErrorDialog(shell, 
-            BaseMessages.getString(PKG, "MappingDialog.Exception.UnableToReferenceObjectId.Title"), 
-            BaseMessages.getString(PKG, "MappingDialog.Exception.UnableToReferenceObjectId.Message"), e);
-      }
-      break;   
-    }
-    setRadioButtons();
+    specificationMethod=mappingMeta.getSpecificationMethod();
+    switch(specificationMethod) {
+    case FILENAME: 
+      wFilename.setText(Const.NVL(mappingMeta.getFileName(), "")); 
+      break;
+    case REPOSITORY_BY_NAME:
+      wDirectory.setText(Const.NVL(mappingMeta.getDirectoryPath(), ""));
+      wTransname.setText(Const.NVL(mappingMeta.getTransName(), ""));
+      break;
+    case REPOSITORY_BY_REFERENCE:
+      referenceObjectId = mappingMeta.getTransObjectId();
+      wByReference.setText("");
+      try {
+        RepositoryObject transInf = repository.getObjectInformation(mappingMeta.getTransObjectId(), RepositoryObjectType.TRANSFORMATION);
+        if (transInf != null) {
+          getByReferenceData(transInf);
+        }
+      } catch (KettleException e) {
+        new ErrorDialog(shell, 
+            BaseMessages.getString(PKG, "MappingDialog.Exception.UnableToReferenceObjectId.Title"), 
+            BaseMessages.getString(PKG, "MappingDialog.Exception.UnableToReferenceObjectId.Message"), e);
+      }
+      break;   
+    }
+    setRadioButtons();
 
 		// Add the parameters tab
 		addParametersTab(mappingParameters);
@@ -886,18 +886,18 @@
 		parameterTabLayout.marginWidth = Const.FORM_MARGIN;
 		parameterTabLayout.marginHeight = Const.FORM_MARGIN;
 		wParametersComposite.setLayout(parameterTabLayout);
-
-		// Add a checkbox: inherit all variables...
-		//
-		Button wInheritAll = new Button(wParametersComposite, SWT.CHECK);
-		wInheritAll.setText(BaseMessages.getString(PKG, "MappingDialog.Parameters.InheritAll"));
-		props.setLook(wInheritAll);
-		FormData fdInheritAll = new FormData();
-		fdInheritAll.bottom = new FormAttachment(100,0);
-		fdInheritAll.left = new FormAttachment(0,0);
-		fdInheritAll.right = new FormAttachment(100,-30);
-		wInheritAll.setLayoutData(fdInheritAll);
-		wInheritAll.setSelection(parameters.isInheritingAllVariables());
+
+		// Add a checkbox: inherit all variables...
+		//
+		Button wInheritAll = new Button(wParametersComposite, SWT.CHECK);
+		wInheritAll.setText(BaseMessages.getString(PKG, "MappingDialog.Parameters.InheritAll"));
+		props.setLook(wInheritAll);
+		FormData fdInheritAll = new FormData();
+		fdInheritAll.bottom = new FormAttachment(100,0);
+		fdInheritAll.left = new FormAttachment(0,0);
+		fdInheritAll.right = new FormAttachment(100,-30);
+		wInheritAll.setLayoutData(fdInheritAll);
+		wInheritAll.setSelection(parameters.isInheritingAllVariables());
 		
 		// Now add a tableview with the 2 columns to specify: input and output
 		// fields for the source and target steps.
@@ -1002,7 +1002,7 @@
 		if (!(mappingInput ^ getTransformationStep))
 		{
 			if (Const.isEmpty(stepname))
-			{
+			{
 				// If we don't have a specified stepname we return the input row
 				// metadata
 				//
@@ -1019,15 +1019,15 @@
 				return transMeta.getStepFields(stepMeta);
 			}
 
-		} 
+		} 
 		else
 		{
-			if (mappingTransMeta==null) {
-				throw new KettleException(BaseMessages.getString(PKG, "MappingDialog.Exception.NoMappingSpecified"));
-			}
-
+			if (mappingTransMeta==null) {
+				throw new KettleException(BaseMessages.getString(PKG, "MappingDialog.Exception.NoMappingSpecified"));
+			}
+
 			if (Const.isEmpty(stepname))
-			{
+			{
 				// If we don't have a specified stepname we select the one and
 				// only "mapping input" step.
 				//
@@ -1041,7 +1041,7 @@
 					throw new KettleException(BaseMessages.getString(PKG, "MappingDialog.Exception.OneMappingInputStepRequired", "" + stepnames.length));
 				}
 				return mappingTransMeta.getStepFields(stepnames[0]);
-			} 
+			} 
 			else
 			{
 				// OK, a fieldname is specified...
@@ -1536,32 +1536,32 @@
 		try
 		{
 			loadTransformation();
-		} catch (KettleException e)
-		{
-			new ErrorDialog(shell, BaseMessages.getString(PKG, "MappingDialog.ErrorLoadingSpecifiedTransformation.Title"), BaseMessages.getString(PKG, "MappingDialog.ErrorLoadingSpecifiedTransformation.Message"), e);
-		}
+		} catch (KettleException e)
+		{
+			new ErrorDialog(shell, BaseMessages.getString(PKG, "MappingDialog.ErrorLoadingSpecifiedTransformation.Title"), BaseMessages.getString(PKG, "MappingDialog.ErrorLoadingSpecifiedTransformation.Message"), e);
+		}
 		
-    mappingMeta.setSpecificationMethod(specificationMethod);
-    switch(specificationMethod) {
-    case FILENAME:
-      mappingMeta.setFileName(wFilename.getText());
-      mappingMeta.setDirectoryPath(null);
-      mappingMeta.setTransName(null);
-      mappingMeta.setTransObjectId(null);
-      break;
-    case REPOSITORY_BY_NAME:
-      mappingMeta.setDirectoryPath(wDirectory.getText());
-      mappingMeta.setTransName(wTransname.getText());
-      mappingMeta.setFileName(null);
-      mappingMeta.setTransObjectId(null);
-      break;
-    case REPOSITORY_BY_REFERENCE:
-      mappingMeta.setFileName(null);
-      mappingMeta.setDirectoryPath(null);
-      mappingMeta.setTransName(null);
-      mappingMeta.setTransObjectId(referenceObjectId);
-      break;
-    }
+    mappingMeta.setSpecificationMethod(specificationMethod);
+    switch(specificationMethod) {
+    case FILENAME:
+      mappingMeta.setFileName(wFilename.getText());
+      mappingMeta.setDirectoryPath(null);
+      mappingMeta.setTransName(null);
+      mappingMeta.setTransObjectId(null);
+      break;
+    case REPOSITORY_BY_NAME:
+      mappingMeta.setDirectoryPath(wDirectory.getText());
+      mappingMeta.setTransName(wTransname.getText());
+      mappingMeta.setFileName(null);
+      mappingMeta.setTransObjectId(null);
+      break;
+    case REPOSITORY_BY_REFERENCE:
+      mappingMeta.setFileName(null);
+      mappingMeta.setDirectoryPath(null);
+      mappingMeta.setTransName(null);
+      mappingMeta.setTransObjectId(referenceObjectId);
+      break;
+    }
 
 		// Load the information on the tabs, optionally do some
 		// verifications...
@@ -1569,13 +1569,9 @@
 		collectInformation();
 
 		mappingMeta.setMappingParameters(mappingParameters);
-<<<<<<< HEAD
-		mappingMeta.setInputMappings(inputMappings);
-=======
-		mappingMeta.setInputMappings(inputMappings);
->>>>>>> 276fedcd
-		// Set the input steps for input mappings
-		mappingMeta.searchInfoAndTargetSteps(transMeta.getSteps());
+		mappingMeta.setInputMappings(inputMappings);
+		// Set the input steps for input mappings
+		mappingMeta.searchInfoAndTargetSteps(transMeta.getSteps());
 		mappingMeta.setOutputMappings(outputMappings);
 
 		mappingMeta.setChanged(true);
