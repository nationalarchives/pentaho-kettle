/*! ******************************************************************************
 *
 * Pentaho Data Integration
 *
 * Copyright (C) 2002-2013 by Pentaho : http://www.pentaho.com
 *
 *******************************************************************************
 *
 * Licensed under the Apache License, Version 2.0 (the "License");
 * you may not use this file except in compliance with
 * the License. You may obtain a copy of the License at
 *
 *    http://www.apache.org/licenses/LICENSE-2.0
 *
 * Unless required by applicable law or agreed to in writing, software
 * distributed under the License is distributed on an "AS IS" BASIS,
 * WITHOUT WARRANTIES OR CONDITIONS OF ANY KIND, either express or implied.
 * See the License for the specific language governing permissions and
 * limitations under the License.
 *
 ******************************************************************************/

package org.pentaho.di.www;

<<<<<<< HEAD
import java.io.PrintWriter;
import java.io.StringWriter;
import java.util.ArrayList;
import java.util.Collections;
import java.util.List;

import org.apache.commons.cli.BasicParser;
import org.apache.commons.cli.CommandLine;
import org.apache.commons.cli.CommandLineParser;
import org.apache.commons.cli.HelpFormatter;
import org.apache.commons.cli.OptionBuilder;
import org.apache.commons.cli.Options;
import org.apache.commons.cli.ParseException;
=======
import org.apache.commons.lang.StringUtils;
>>>>>>> ec37ae99
import org.apache.commons.vfs.FileObject;
import org.pentaho.di.cluster.SlaveServer;
import org.pentaho.di.core.Const;
import org.pentaho.di.core.KettleClientEnvironment;
import org.pentaho.di.core.KettleEnvironment;
import org.pentaho.di.core.logging.KettleLogStore;
import org.pentaho.di.core.logging.LogChannel;
import org.pentaho.di.core.logging.LogChannelInterface;
import org.pentaho.di.core.row.ValueMeta;
import org.pentaho.di.core.row.ValueMetaInterface;
import org.pentaho.di.core.util.EnvUtil;
import org.pentaho.di.core.vfs.KettleVFS;
import org.pentaho.di.core.xml.XMLHandler;
import org.pentaho.di.i18n.BaseMessages;
import org.pentaho.di.trans.Trans;
import org.pentaho.di.trans.TransMeta;
import org.pentaho.di.trans.TransPreviewFactory;
import org.pentaho.di.trans.steps.rowgenerator.RowGeneratorMeta;
import org.w3c.dom.Document;
import org.w3c.dom.Node;

<<<<<<< HEAD
import com.sun.jersey.api.client.Client;
import com.sun.jersey.api.client.WebResource;
import com.sun.jersey.api.client.config.ClientConfig;
import com.sun.jersey.api.client.config.DefaultClientConfig;
import com.sun.jersey.api.client.filter.HTTPBasicAuthFilter;
import com.sun.jersey.api.json.JSONConfiguration;
=======
import java.util.ArrayList;
import java.util.Collections;
import java.util.List;
import java.util.Properties;
>>>>>>> ec37ae99

public class Carte {
  private static Class<?> PKG = Carte.class; // for i18n purposes, needed by Translator2!!

  private WebServer webServer;
  private SlaveServerConfig config;
  private boolean allOK;
  private static Options options;

  public Carte( final SlaveServerConfig config ) throws Exception {
    this( config, null );
  }

  public Carte( final SlaveServerConfig config, Boolean joinOverride ) throws Exception {
    this.config = config;

    allOK = true;

    CarteSingleton.setSlaveServerConfig( config );
    LogChannelInterface log = CarteSingleton.getInstance().getLog();

    final TransformationMap transformationMap = CarteSingleton.getInstance().getTransformationMap();
    transformationMap.setSlaveServerConfig( config );
    final JobMap jobMap = CarteSingleton.getInstance().getJobMap();
    jobMap.setSlaveServerConfig( config );
    List<SlaveServerDetection> detections = Collections.synchronizedList( new ArrayList<SlaveServerDetection>() );
    SocketRepository socketRepository = CarteSingleton.getInstance().getSocketRepository();

    SlaveServer slaveServer = config.getSlaveServer();

    String hostname = slaveServer.getHostname();
    int port = WebServer.PORT;
    if ( !Const.isEmpty( slaveServer.getPort() ) ) {
      try {
        port = Integer.parseInt( slaveServer.getPort() );
      } catch ( Exception e ) {
        log.logError(
            BaseMessages.getString( PKG, "Carte.Error.CanNotPartPort", slaveServer.getHostname(), "" + port ), e );
        allOK = false;
      }
    }

    // TODO: see if we need to keep doing this on a periodic basis.
    // The master might be dead or not alive yet at the time we send this message.
    // Repeating the registration over and over every few minutes might harden this sort of problems.
    //
    Properties masterProperties = null;
    if ( config.isReportingToMasters() ) {
<<<<<<< HEAD
      final SlaveServer client =
          new SlaveServer( "Dynamic slave [" + hostname + ":" + port + "]", hostname, "" + port, slaveServer
              .getUsername(), slaveServer.getPassword() );
=======
      String propertiesMaster = slaveServer.getPropertiesMasterName();
>>>>>>> ec37ae99
      for ( final SlaveServer master : config.getMasters() ) {
        // Here we use the username/password specified in the slave server section of the configuration.
        // This doesn't have to be the same pair as the one used on the master!
        //
        try {
          SlaveServerDetection slaveServerDetection = new SlaveServerDetection( slaveServer.getClient() );
          master.sendXML( slaveServerDetection.getXML(), RegisterSlaveServlet.CONTEXT_PATH + "/" );
          log.logBasic( "Registered this slave server to master slave server [" + master.toString() + "] on address ["
              + master.getServerAndPort() + "]" );
        } catch ( Exception e ) {
          log.logError( "Unable to register to master slave server [" + master.toString() + "] on address ["
              + master.getServerAndPort() + "]" );
<<<<<<< HEAD
=======
          allOK = false;
        }
        try {
          if ( !StringUtils.isBlank( propertiesMaster ) && propertiesMaster.equalsIgnoreCase( master.getName() ) ) {
            if ( masterProperties != null ) {
              log.logError( "More than one primary master server. Master name is " + propertiesMaster );
            } else {
              masterProperties = master.getKettleProperties();
              log.logBasic( "Got properties from master server [" + master.toString() + "], address ["
                  + master.getServerAndPort() + "]" );
            }
          }
        } catch ( Exception e ) {
          log.logError( "Unable to get properties from master server [" + master.toString() + "], address ["
              + master.getServerAndPort() + "]" );
>>>>>>> ec37ae99
          allOK = false;
        }
      }
    }
    if ( masterProperties != null ) {
      EnvUtil.applyKettleProperties( masterProperties, slaveServer.isOverrideExistingProperties() );
    }

    // If we need to time out finished or idle objects, we should create a timer in the background to clean
    // this is done automatically now
    // CarteSingleton.installPurgeTimer(config, log, transformationMap, jobMap);

    if ( allOK ) {
      boolean shouldJoin = config.isJoining();
      if ( joinOverride != null ) {
        shouldJoin = joinOverride;
      }

      this.webServer =
          new WebServer( log, transformationMap, jobMap, socketRepository, detections, hostname, port, shouldJoin,
<<<<<<< HEAD
              config.getPasswordFile() );
=======
              config.getPasswordFile(), slaveServer.getSslConfig() );
>>>>>>> ec37ae99
    }
  }

  public static void main( String[] args ) {
    try {
      parseAndRunCommand( args );
    } catch (Exception e) {
      e.printStackTrace();
    }
  }

  @SuppressWarnings( "static-access" )
  private static void parseAndRunCommand( String[] args ) throws Exception {
    options = new Options();
    options.addOption( OptionBuilder.withLongOpt( "stop" ).withDescription(
            BaseMessages.getString( PKG, "Carte.ParamDescription.stop" ) ).hasArg( false ).isRequired( false ).create(
            's' ) );
    options.addOption( OptionBuilder.withLongOpt( "userName" ).withDescription(
        BaseMessages.getString( PKG, "Carte.ParamDescription.userName" ) ).hasArg( true ).isRequired( false )
        .create( 'u' ) );
    options.addOption( OptionBuilder.withLongOpt( "password" ).withDescription(
        BaseMessages.getString( PKG, "Carte.ParamDescription.password" ) ).hasArg( true ).isRequired( false )
        .create( 'p' ) );
    options.addOption( OptionBuilder.withLongOpt( "help" ).withDescription(
        BaseMessages.getString( PKG, "Carte.ParamDescription.help" ) ).create( 'h' ) );

    CommandLineParser parser = new BasicParser();
    CommandLine cmd = parser.parse( options, args );

    if ( cmd.hasOption( 'h' ) ) {
      displayHelpAndAbort();
    }

    String[] arguments = cmd.getArgs();
    boolean usingConfigFile = false;

    // Load from an xml file that describes the complete configuration...
    //
    SlaveServerConfig config = null;
    if ( arguments.length == 1 && !Const.isEmpty( arguments[0] ) ) {
      if ( cmd.hasOption( 's' ) ) {
        throw new Carte.CarteCommandException( BaseMessages.getString( PKG, "Carte.Error.illegalStop" ) );
      }
      usingConfigFile = true;
      FileObject file = KettleVFS.getFileObject( arguments[0] );
      Document document = XMLHandler.loadXMLFile( file );
      setKettleEnvironment();  //Must stand up server now to allow decryption of password
      Node configNode = XMLHandler.getSubNode( document, SlaveServerConfig.XML_TAG );
      config = new SlaveServerConfig( new LogChannel( "Slave server config" ), configNode );
      if ( config.getAutoSequence() != null ) {
        config.readAutoSequences();
      }
      config.setFilename( arguments[0] );
    }
    if ( arguments.length == 2 && !Const.isEmpty( arguments[0] ) && !Const.isEmpty( arguments[1] ) ) {
      String hostname = arguments[0];
      String port = arguments[1];

      if ( cmd.hasOption( 's' ) ) {
        String user = cmd.getOptionValue( 'u' );
        String password = cmd.getOptionValue( 'p' );
        shutdown( hostname, port, user, password );
        System.exit( 0 );
      }

      SlaveServer slaveServer = new SlaveServer( hostname + ":" + port, hostname, port, null, null );

      config = new SlaveServerConfig();
      config.setSlaveServer( slaveServer );
    }

    // Nothing configured: show the usage
    //
    if ( config == null ) {
      displayHelpAndAbort();
    }

    if ( !usingConfigFile ) {
      setKettleEnvironment();
    }
    runCarte( config );
  }
  
  private static void setKettleEnvironment() throws Exception {
    KettleEnvironment.init();
    KettleClientEnvironment.getInstance().setClient( KettleClientEnvironment.ClientType.CARTE );
  }

  public static void runCarte( SlaveServerConfig config ) throws Exception {
    KettleLogStore.init( config.getMaxLogLines(), config.getMaxLogTimeoutMinutes() );

    config.setJoining( true );

    Carte carte = new Carte( config, false );
    CarteSingleton.setCarte( carte );

    carte.getWebServer().join();
  }

  public static Trans generateTestTransformation() {
    RowGeneratorMeta A = new RowGeneratorMeta();
    A.allocate( 3 );
    A.setRowLimit( "100000000" );

    ( A.getFieldName() )[0] = "ID";
    ( A.getFieldType() )[0] = ValueMeta.getTypeDesc( ValueMetaInterface.TYPE_INTEGER );
    ( A.getFieldLength() )[0] = 7;
    ( A.getValue() )[0] = "1234";

    ( A.getFieldName() )[1] = "Name";
    ( A.getFieldType() )[1] = ValueMeta.getTypeDesc( ValueMetaInterface.TYPE_STRING );
    ( A.getFieldLength() )[1] = 35;
    ( A.getValue() )[1] = "Some name";

    ( A.getFieldName() )[2] = "Last updated";
    ( A.getFieldType() )[2] = ValueMeta.getTypeDesc( ValueMetaInterface.TYPE_DATE );
    ( A.getFieldFormat() )[2] = "yyyy/MM/dd";
    ( A.getValue() )[2] = "2006/11/13";

    TransMeta transMeta = TransPreviewFactory.generatePreviewTransformation( null, A, "A" );
    transMeta.setName( "Row generator test" );
    transMeta.setSizeRowset( 2500 );
    transMeta.setFeedbackSize( 50000 );
    transMeta.setUsingThreadPriorityManagment( false );

    return new Trans( transMeta );
  }

  /**
   * @return the webServer
   */
  public WebServer getWebServer() {
    return webServer;
  }

  /**
   * @param webServer
   *          the webServer to set
   */
  public void setWebServer( WebServer webServer ) {
    this.webServer = webServer;
  }

  /**
   * @return the slave server (Carte) configuration
   */
  public SlaveServerConfig getConfig() {
    return config;
  }

  /**
   * @param config
   *          the slave server (Carte) configuration
   */
  public void setConfig( SlaveServerConfig config ) {
    this.config = config;
  }

  private static void displayHelpAndAbort() {
    HelpFormatter formatter = new HelpFormatter();
    String optionsHelp = getOptionsHelpForUsage();
    String header = BaseMessages.getString( PKG, "Carte.Usage.Text" ) + optionsHelp + "\nor\n"
            + BaseMessages.getString( PKG, "Carte.Usage.Text2" ) + "\n\n"
            + BaseMessages.getString( PKG, "Carte.MainDescription" );

    StringWriter stringWriter = new StringWriter();
    PrintWriter printWriter = new PrintWriter( stringWriter );
    formatter.printHelp( printWriter, 80, "CarteDummy", header, options, 5, 5, "", false );
    System.err.println( stripOff( stringWriter.toString(), "usage: CarteDummy" ) );

    System.err.println( BaseMessages.getString( PKG, "Carte.Usage.Example" ) + ": Carte 127.0.0.1 8080" );
    System.err.println( BaseMessages.getString( PKG, "Carte.Usage.Example" ) + ": Carte 192.168.1.221 8081" );
    System.err.println();
    System.err.println( BaseMessages.getString( PKG, "Carte.Usage.Example" ) + ": Carte /foo/bar/carte-config.xml" );
    System.err.println( BaseMessages.getString( PKG, "Carte.Usage.Example" )
        + ": Carte http://www.example.com/carte-config.xml" );
    System.err.println( BaseMessages.getString( PKG, "Carte.Usage.Example" )
        + ": Carte 127.0.0.1 8080 -s -u cluster -p cluster" );

    System.exit( 1 );
  }

  private static String getOptionsHelpForUsage() {
    HelpFormatter formatter = new HelpFormatter();
    StringWriter stringWriter = new StringWriter();
    PrintWriter printWriter = new PrintWriter( stringWriter );
    formatter.printUsage( printWriter, 999, "", options );
    return stripOff( stringWriter.toString(), "usage: " );// Strip off the "usage:" so it can be localized
  }

  private static String stripOff( String target, String strip ) {
    return target.substring( target.indexOf( strip ) + strip.length() );
  }

  private static void shutdown( String hostname, String port, String username, String password ) {
    try {
      callStopCarteRestService( hostname, port, username, password );
    } catch ( Exception e ) {
      e.printStackTrace();
    }
  }

  /**
   * Checks that Carte is running and if so, shuts down the Carte server
   * 
   * @param hostname
   * @param port
   * @param username
   * @param password
   * @throws ParseException
   * @throws CarteCommandException
   */
  private static void callStopCarteRestService( String hostname, String port, String username, String password )
    throws ParseException, CarteCommandException {
    // get information about the remote connection
    try {
      ClientConfig clientConfig = new DefaultClientConfig();
      clientConfig.getFeatures().put( JSONConfiguration.FEATURE_POJO_MAPPING, Boolean.TRUE );
      Client client = Client.create( clientConfig );
      client.addFilter( new HTTPBasicAuthFilter( username, password ) );
  
      // check if the user can access the carte server. Don't really need this call but may want to check it's output at
      // some point
      String contextURL = "http://" + hostname + ":" + port + "/kettle";
      WebResource resource = client.resource( contextURL + "/status/?xml=Y" );
      String response = resource.get( String.class );
      if ( response == null || !response.contains( "<serverstatus>" ) ) {
        throw new Carte.CarteCommandException( BaseMessages.getString( PKG, "Carte.Error.NoServerFound", hostname, ""
            + port ) );
      }

      // This is the call that matters
      resource = client.resource( contextURL + "/stopCarte" );
      response = resource.get( String.class );
      if ( response == null || !response.contains( "Shutting Down" ) ) {
        throw new Carte.CarteCommandException( BaseMessages.getString( PKG, "Carte.Error.NoShutdown", hostname, ""
            + port ) );
      }
    } catch ( Exception e ) {
      throw new Carte.CarteCommandException( BaseMessages.getString( PKG, "Carte.Error.NoServerFound", hostname, ""
          + port ), e );
    }
  }

  /**
   * Exception generated when command line fails
   */
  public static class CarteCommandException extends Exception {
    private static final long serialVersionUID = 1L;

    public CarteCommandException() {
    }

    public CarteCommandException( final String message ) {
      super( message );
    }

    public CarteCommandException( final String message, final Throwable cause ) {
      super( message, cause );
    }

    public CarteCommandException( final Throwable cause ) {
      super( cause );
    }
  }
}<|MERGE_RESOLUTION|>--- conflicted
+++ resolved
@@ -22,13 +22,9 @@
 
 package org.pentaho.di.www;
 
-<<<<<<< HEAD
 import java.io.PrintWriter;
+import org.apache.commons.lang.StringUtils;
 import java.io.StringWriter;
-import java.util.ArrayList;
-import java.util.Collections;
-import java.util.List;
-
 import org.apache.commons.cli.BasicParser;
 import org.apache.commons.cli.CommandLine;
 import org.apache.commons.cli.CommandLineParser;
@@ -36,9 +32,6 @@
 import org.apache.commons.cli.OptionBuilder;
 import org.apache.commons.cli.Options;
 import org.apache.commons.cli.ParseException;
-=======
-import org.apache.commons.lang.StringUtils;
->>>>>>> ec37ae99
 import org.apache.commons.vfs.FileObject;
 import org.pentaho.di.cluster.SlaveServer;
 import org.pentaho.di.core.Const;
@@ -60,19 +53,17 @@
 import org.w3c.dom.Document;
 import org.w3c.dom.Node;
 
-<<<<<<< HEAD
 import com.sun.jersey.api.client.Client;
 import com.sun.jersey.api.client.WebResource;
 import com.sun.jersey.api.client.config.ClientConfig;
 import com.sun.jersey.api.client.config.DefaultClientConfig;
 import com.sun.jersey.api.client.filter.HTTPBasicAuthFilter;
-import com.sun.jersey.api.json.JSONConfiguration;
-=======
 import java.util.ArrayList;
 import java.util.Collections;
 import java.util.List;
 import java.util.Properties;
->>>>>>> ec37ae99
+
+import com.sun.jersey.api.json.JSONConfiguration;
 
 public class Carte {
   private static Class<?> PKG = Carte.class; // for i18n purposes, needed by Translator2!!
@@ -121,13 +112,7 @@
     //
     Properties masterProperties = null;
     if ( config.isReportingToMasters() ) {
-<<<<<<< HEAD
-      final SlaveServer client =
-          new SlaveServer( "Dynamic slave [" + hostname + ":" + port + "]", hostname, "" + port, slaveServer
-              .getUsername(), slaveServer.getPassword() );
-=======
       String propertiesMaster = slaveServer.getPropertiesMasterName();
->>>>>>> ec37ae99
       for ( final SlaveServer master : config.getMasters() ) {
         // Here we use the username/password specified in the slave server section of the configuration.
         // This doesn't have to be the same pair as the one used on the master!
@@ -140,8 +125,6 @@
         } catch ( Exception e ) {
           log.logError( "Unable to register to master slave server [" + master.toString() + "] on address ["
               + master.getServerAndPort() + "]" );
-<<<<<<< HEAD
-=======
           allOK = false;
         }
         try {
@@ -157,7 +140,6 @@
         } catch ( Exception e ) {
           log.logError( "Unable to get properties from master server [" + master.toString() + "], address ["
               + master.getServerAndPort() + "]" );
->>>>>>> ec37ae99
           allOK = false;
         }
       }
@@ -178,11 +160,7 @@
 
       this.webServer =
           new WebServer( log, transformationMap, jobMap, socketRepository, detections, hostname, port, shouldJoin,
-<<<<<<< HEAD
-              config.getPasswordFile() );
-=======
               config.getPasswordFile(), slaveServer.getSslConfig() );
->>>>>>> ec37ae99
     }
   }
 
